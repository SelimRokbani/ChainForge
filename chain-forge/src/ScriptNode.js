--- conflicted
+++ resolved
@@ -66,11 +66,7 @@
     return (
         <div className="script-node cfnode">
             <div className="node-header">
-<<<<<<< HEAD
-                <NodeLabel title={data.title || 'Global Scripts'} nodeId={id} icon={<IconSettingsAutomation size="16px" />}/>
-=======
-                <NodeLabel title={data.title || 'Global Scripts'} nodeId={id} editable={false} />
->>>>>>> 302021da
+                <NodeLabel title={data.title || 'Global Scripts'} nodeId={id} editable={false} icon={<IconSettingsAutomation size="16px" />}/>
             </div>
             <label htmlFor="num-generations" style={{fontSize: '10pt'}}>Enter folder paths for external modules you wish to import.</label> <br/><br/>
             <div>
