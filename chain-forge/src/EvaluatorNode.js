--- conflicted
+++ resolved
@@ -4,11 +4,8 @@
 import StatusIndicator from './StatusIndicatorComponent'
 import NodeLabel from './NodeLabelComponent'
 import AlertModal from './AlertModal'
-<<<<<<< HEAD
 import { IconTerminal } from '@tabler/icons-react'
-=======
 import {BASE_URL} from './store';
->>>>>>> 62c33ee1
 
 // Ace code editor
 import AceEditor from "react-ace";
